--- conflicted
+++ resolved
@@ -1,7 +1,5 @@
 LMDB 0.9 Change Log
 
-<<<<<<< HEAD
-=======
 LMDB 0.9.29 Release (2021/03/16)
 	ITS#9461 refix ITS#9376
 	ITS#9500 fix regression from ITS#8662
@@ -9,7 +7,6 @@
 LMDB 0.9.28 Release (2021/02/04)
 	ITS#8662 add -a append option to mdb_load
 
->>>>>>> 8ad7be25
 LMDB 0.9.27 Release (2020/10/26)
 	ITS#9376 fix repeated DUPSORT cursor deletes
 
